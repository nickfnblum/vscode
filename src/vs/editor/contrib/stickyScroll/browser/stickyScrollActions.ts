--- conflicted
+++ resolved
@@ -20,18 +20,12 @@
 				mnemonicTitle: localize('mitoggleStickyScroll', "&&Toggle Sticky Scroll"),
 				original: 'Toggle Sticky Scroll',
 			},
-<<<<<<< HEAD
 			category: Categories.View,
-			toggled: ContextKeyExpr.equals('config.editor.stickyScroll.enabled', true),
-=======
-			// Hardcoding due to import violation
-			category: { value: localize('view', "View"), original: 'View' },
 			toggled: {
 				condition: ContextKeyExpr.equals('config.editor.stickyScroll.enabled', true),
 				title: localize('stickyScroll', "Sticky Scroll"),
 				mnemonicTitle: localize('miStickyScroll', "&&Sticky Scroll"),
 			},
->>>>>>> 7b28c64d
 			menu: [
 				{ id: MenuId.CommandPalette },
 				{ id: MenuId.MenubarViewMenu, group: '5_editor', order: 6 },
