/*---------------------------------------------------------------------------------------------
 *  Copyright (c) Microsoft Corporation. All rights reserved.
 *  Licensed under the MIT License. See License.txt in the project root for license information.
 *--------------------------------------------------------------------------------------------*/

import { distinct } from 'vs/base/common/arrays';
import { CancellationToken } from 'vs/base/common/cancellation';
import { IStringDictionary } from 'vs/base/common/collections';
import { CancellationError, getErrorMessage, isCancellationError } from 'vs/base/common/errors';
import { getOrDefault } from 'vs/base/common/objects';
import { IPager } from 'vs/base/common/paging';
import { isWeb, platform } from 'vs/base/common/platform';
import { arch } from 'vs/base/common/process';
import { isBoolean } from 'vs/base/common/types';
import { URI } from 'vs/base/common/uri';
import { IHeaders, IRequestContext, IRequestOptions } from 'vs/base/parts/request/common/request';
import { IConfigurationService } from 'vs/platform/configuration/common/configuration';
import { IEnvironmentService } from 'vs/platform/environment/common/environment';
import { DefaultIconPath, getFallbackTargetPlarforms, getTargetPlatform, IExtensionGalleryService, IExtensionIdentifier, IExtensionInfo, IGalleryExtension, IGalleryExtensionAsset, IGalleryExtensionAssets, IGalleryExtensionVersion, InstallOperation, IQueryOptions, IExtensionsControlManifest, isNotWebExtensionInWebTargetPlatform, isTargetPlatformCompatible, ITranslation, SortBy, SortOrder, StatisticType, TargetPlatform, toTargetPlatform, WEB_EXTENSION_TAG } from 'vs/platform/extensionManagement/common/extensionManagement';
import { adoptToGalleryExtensionId, areSameExtensions, getGalleryExtensionId, getGalleryExtensionTelemetryData } from 'vs/platform/extensionManagement/common/extensionManagementUtil';
import { IExtensionManifest } from 'vs/platform/extensions/common/extensions';
import { isEngineValid } from 'vs/platform/extensions/common/extensionValidator';
import { IFileService } from 'vs/platform/files/common/files';
import { ILogService } from 'vs/platform/log/common/log';
import { IProductService } from 'vs/platform/product/common/productService';
import { asJson, asText, IRequestService, isSuccess } from 'vs/platform/request/common/request';
import { getServiceMachineId } from 'vs/platform/serviceMachineId/common/serviceMachineId';
import { IStorageService } from 'vs/platform/storage/common/storage';
import { ITelemetryService, TelemetryLevel } from 'vs/platform/telemetry/common/telemetry';
import { getTelemetryLevel, supportsTelemetry } from 'vs/platform/telemetry/common/telemetryUtils';

const CURRENT_TARGET_PLATFORM = isWeb ? TargetPlatform.WEB : getTargetPlatform(platform, arch);

interface IRawGalleryExtensionFile {
	readonly assetType: string;
	readonly source: string;
}

interface IRawGalleryExtensionProperty {
	readonly key: string;
	readonly value: string;
}

export interface IRawGalleryExtensionVersion {
	readonly version: string;
	readonly lastUpdated: string;
	readonly assetUri: string;
	readonly fallbackAssetUri: string;
	readonly files: IRawGalleryExtensionFile[];
	readonly properties?: IRawGalleryExtensionProperty[];
	readonly targetPlatform?: string;
}

interface IRawGalleryExtensionStatistics {
	readonly statisticName: string;
	readonly value: number;
}

interface IRawGalleryExtensionPublisher {
	readonly displayName: string;
	readonly publisherId: string;
	readonly publisherName: string;
	readonly domain?: string | null;
	readonly isDomainVerified?: boolean;
}

interface IRawGalleryExtension {
	readonly extensionId: string;
	readonly extensionName: string;
	readonly displayName: string;
	readonly shortDescription: string;
	readonly publisher: IRawGalleryExtensionPublisher;
	readonly versions: IRawGalleryExtensionVersion[];
	readonly statistics: IRawGalleryExtensionStatistics[];
	readonly tags: string[] | undefined;
	readonly releaseDate: string;
	readonly publishedDate: string;
	readonly lastUpdated: string;
	readonly categories: string[] | undefined;
	readonly flags: string;
}

interface IRawGalleryQueryResult {
	readonly results: {
		readonly extensions: IRawGalleryExtension[];
		readonly resultMetadata: {
			readonly metadataType: string;
			readonly metadataItems: {
				readonly name: string;
				readonly count: number;
			}[];
		}[];
	}[];
}

enum Flags {

	/**
	 * None is used to retrieve only the basic extension details.
	 */
	None = 0x0,

	/**
	 * IncludeVersions will return version information for extensions returned
	 */
	IncludeVersions = 0x1,

	/**
	 * IncludeFiles will return information about which files were found
	 * within the extension that were stored independent of the manifest.
	 * When asking for files, versions will be included as well since files
	 * are returned as a property of the versions.
	 * These files can be retrieved using the path to the file without
	 * requiring the entire manifest be downloaded.
	 */
	IncludeFiles = 0x2,

	/**
	 * Include the Categories and Tags that were added to the extension definition.
	 */
	IncludeCategoryAndTags = 0x4,

	/**
	 * Include the details about which accounts the extension has been shared
	 * with if the extension is a private extension.
	 */
	IncludeSharedAccounts = 0x8,

	/**
	 * Include properties associated with versions of the extension
	 */
	IncludeVersionProperties = 0x10,

	/**
	 * Excluding non-validated extensions will remove any extension versions that
	 * either are in the process of being validated or have failed validation.
	 */
	ExcludeNonValidated = 0x20,

	/**
	 * Include the set of installation targets the extension has requested.
	 */
	IncludeInstallationTargets = 0x40,

	/**
	 * Include the base uri for assets of this extension
	 */
	IncludeAssetUri = 0x80,

	/**
	 * Include the statistics associated with this extension
	 */
	IncludeStatistics = 0x100,

	/**
	 * When retrieving versions from a query, only include the latest
	 * version of the extensions that matched. This is useful when the
	 * caller doesn't need all the published versions. It will save a
	 * significant size in the returned payload.
	 */
	IncludeLatestVersionOnly = 0x200,

	/**
	 * This flag switches the asset uri to use GetAssetByName instead of CDN
	 * When this is used, values of base asset uri and base asset uri fallback are switched
	 * When this is used, source of asset files are pointed to Gallery service always even if CDN is available
	 */
	Unpublished = 0x1000,

	/**
	 * Include the details if an extension is in conflict list or not
	 */
	IncludeNameConflictInfo = 0x8000,
}

function flagsToString(...flags: Flags[]): string {
	return String(flags.reduce((r, f) => r | f, 0));
}

enum FilterType {
	Tag = 1,
	ExtensionId = 4,
	Category = 5,
	ExtensionName = 7,
	Target = 8,
	Featured = 9,
	SearchText = 10,
	ExcludeWithFlags = 12
}

const AssetType = {
	Icon: 'Microsoft.VisualStudio.Services.Icons.Default',
	Details: 'Microsoft.VisualStudio.Services.Content.Details',
	Changelog: 'Microsoft.VisualStudio.Services.Content.Changelog',
	Manifest: 'Microsoft.VisualStudio.Code.Manifest',
	VSIX: 'Microsoft.VisualStudio.Services.VSIXPackage',
	License: 'Microsoft.VisualStudio.Services.Content.License',
	Repository: 'Microsoft.VisualStudio.Services.Links.Source'
};

const PropertyType = {
	Dependency: 'Microsoft.VisualStudio.Code.ExtensionDependencies',
	ExtensionPack: 'Microsoft.VisualStudio.Code.ExtensionPack',
	Engine: 'Microsoft.VisualStudio.Code.Engine',
	PreRelease: 'Microsoft.VisualStudio.Code.PreRelease',
	LocalizedLanguages: 'Microsoft.VisualStudio.Code.LocalizedLanguages',
	WebExtension: 'Microsoft.VisualStudio.Code.WebExtension'
};

interface ICriterium {
	readonly filterType: FilterType;
	readonly value?: string;
}

const DefaultPageSize = 10;

interface IQueryState {
	readonly pageNumber: number;
	readonly pageSize: number;
	readonly sortBy: SortBy;
	readonly sortOrder: SortOrder;
	readonly flags: Flags;
	readonly criteria: ICriterium[];
	readonly assetTypes: string[];
}

const DefaultQueryState: IQueryState = {
	pageNumber: 1,
	pageSize: DefaultPageSize,
	sortBy: SortBy.NoneOrRelevance,
	sortOrder: SortOrder.Default,
	flags: Flags.None,
	criteria: [],
	assetTypes: []
};

type GalleryServiceQueryClassification = {
	readonly filterTypes: { classification: 'SystemMetaData', purpose: 'FeatureInsight'; };
	readonly flags: { classification: 'SystemMetaData', purpose: 'FeatureInsight'; };
	readonly sortBy: { classification: 'SystemMetaData', purpose: 'FeatureInsight'; };
	readonly sortOrder: { classification: 'SystemMetaData', purpose: 'FeatureInsight'; };
	readonly duration: { classification: 'SystemMetaData', purpose: 'PerformanceAndHealth', 'isMeasurement': true; };
	readonly success: { classification: 'SystemMetaData', purpose: 'FeatureInsight'; };
	readonly requestBodySize: { classification: 'SystemMetaData', purpose: 'FeatureInsight'; };
	readonly responseBodySize?: { classification: 'SystemMetaData', purpose: 'FeatureInsight'; };
	readonly statusCode?: { classification: 'SystemMetaData', purpose: 'FeatureInsight'; };
	readonly errorCode?: { classification: 'SystemMetaData', purpose: 'FeatureInsight'; };
	readonly count?: { classification: 'SystemMetaData', purpose: 'FeatureInsight'; };
};

type QueryTelemetryData = {
	readonly flags: number;
	readonly filterTypes: string[];
	readonly sortBy: string;
	readonly sortOrder: string;
};

type GalleryServiceQueryEvent = QueryTelemetryData & {
	readonly duration: number;
	readonly success: boolean;
	readonly requestBodySize: string;
	readonly responseBodySize?: string;
	readonly statusCode?: string;
	readonly errorCode?: string;
	readonly count?: string;
};

type GalleryServiceAdditionalQueryClassification = {
	readonly duration: { classification: 'SystemMetaData', purpose: 'PerformanceAndHealth', 'isMeasurement': true };
	readonly count: { classification: 'SystemMetaData', purpose: 'FeatureInsight' };
};

type GalleryServiceAdditionalQueryEvent = {
	readonly duration: number;
	readonly count: number;
};

interface IExtensionCriteria {
	readonly targetPlatform: TargetPlatform;
	readonly compatible: boolean;
	readonly preRelease: boolean | (IExtensionIdentifier & { preRelease: boolean })[];
	readonly versions?: (IExtensionIdentifier & { version: string })[];
}

class Query {

	constructor(private state = DefaultQueryState) { }

	get pageNumber(): number { return this.state.pageNumber; }
	get pageSize(): number { return this.state.pageSize; }
	get sortBy(): number { return this.state.sortBy; }
	get sortOrder(): number { return this.state.sortOrder; }
	get flags(): number { return this.state.flags; }

	withPage(pageNumber: number, pageSize: number = this.state.pageSize): Query {
		return new Query({ ...this.state, pageNumber, pageSize });
	}

	withFilter(filterType: FilterType, ...values: string[]): Query {
		const criteria = [
			...this.state.criteria,
			...values.length ? values.map(value => ({ filterType, value })) : [{ filterType }]
		];

		return new Query({ ...this.state, criteria });
	}

	withSortBy(sortBy: SortBy): Query {
		return new Query({ ...this.state, sortBy });
	}

	withSortOrder(sortOrder: SortOrder): Query {
		return new Query({ ...this.state, sortOrder });
	}

	withFlags(...flags: Flags[]): Query {
		return new Query({ ...this.state, flags: flags.reduce<number>((r, f) => r | f, 0) });
	}

	withAssetTypes(...assetTypes: string[]): Query {
		return new Query({ ...this.state, assetTypes });
	}

	get raw(): any {
		const { criteria, pageNumber, pageSize, sortBy, sortOrder, flags, assetTypes } = this.state;
		const filters = [{ criteria, pageNumber, pageSize, sortBy, sortOrder }];
		return { filters, assetTypes, flags };
	}

	get searchText(): string {
		const criterium = this.state.criteria.filter(criterium => criterium.filterType === FilterType.SearchText)[0];
		return criterium && criterium.value ? criterium.value : '';
	}

	get telemetryData(): QueryTelemetryData {
		return {
			filterTypes: this.state.criteria.map(criterium => String(criterium.filterType)),
			flags: this.state.flags,
			sortBy: String(this.sortBy),
			sortOrder: String(this.sortOrder)
		};
	}
}

function getStatistic(statistics: IRawGalleryExtensionStatistics[], name: string): number {
	const result = (statistics || []).filter(s => s.statisticName === name)[0];
	return result ? result.value : 0;
}

function getCoreTranslationAssets(version: IRawGalleryExtensionVersion): [string, IGalleryExtensionAsset][] {
	const coreTranslationAssetPrefix = 'Microsoft.VisualStudio.Code.Translation.';
	const result = version.files.filter(f => f.assetType.indexOf(coreTranslationAssetPrefix) === 0);
	return result.reduce<[string, IGalleryExtensionAsset][]>((result, file) => {
		const asset = getVersionAsset(version, file.assetType);
		if (asset) {
			result.push([file.assetType.substring(coreTranslationAssetPrefix.length), asset]);
		}
		return result;
	}, []);
}

function getRepositoryAsset(version: IRawGalleryExtensionVersion): IGalleryExtensionAsset | null {
	if (version.properties) {
		const results = version.properties.filter(p => p.key === AssetType.Repository);
		const gitRegExp = new RegExp('((git|ssh|http(s)?)|(git@[\\w.]+))(:(//)?)([\\w.@:/\\-~]+)(.git)(/)?');

		const uri = results.filter(r => gitRegExp.test(r.value))[0];
		return uri ? { uri: uri.value, fallbackUri: uri.value } : null;
	}
	return getVersionAsset(version, AssetType.Repository);
}

function getDownloadAsset(version: IRawGalleryExtensionVersion): IGalleryExtensionAsset {
	return {
		uri: `${version.fallbackAssetUri}/${AssetType.VSIX}?redirect=true${version.targetPlatform ? `&targetPlatform=${version.targetPlatform}` : ''}`,
		fallbackUri: `${version.fallbackAssetUri}/${AssetType.VSIX}${version.targetPlatform ? `?targetPlatform=${version.targetPlatform}` : ''}`
	};
}

function getIconAsset(version: IRawGalleryExtensionVersion): IGalleryExtensionAsset {
	const asset = getVersionAsset(version, AssetType.Icon);
	if (asset) {
		return asset;
	}
	const uri = DefaultIconPath;
	return { uri, fallbackUri: uri };
}

function getVersionAsset(version: IRawGalleryExtensionVersion, type: string): IGalleryExtensionAsset | null {
	const result = version.files.filter(f => f.assetType === type)[0];
	return result ? {
		uri: `${version.assetUri}/${type}${version.targetPlatform ? `?targetPlatform=${version.targetPlatform}` : ''}`,
		fallbackUri: `${version.fallbackAssetUri}/${type}${version.targetPlatform ? `?targetPlatform=${version.targetPlatform}` : ''}`
	} : null;
}

function getExtensions(version: IRawGalleryExtensionVersion, property: string): string[] {
	const values = version.properties ? version.properties.filter(p => p.key === property) : [];
	const value = values.length > 0 && values[0].value;
	return value ? value.split(',').map(v => adoptToGalleryExtensionId(v)) : [];
}

function getEngine(version: IRawGalleryExtensionVersion): string {
	const values = version.properties ? version.properties.filter(p => p.key === PropertyType.Engine) : [];
	return (values.length > 0 && values[0].value) || '';
}

function isPreReleaseVersion(version: IRawGalleryExtensionVersion): boolean {
	const values = version.properties ? version.properties.filter(p => p.key === PropertyType.PreRelease) : [];
	return values.length > 0 && values[0].value === 'true';
}

function getLocalizedLanguages(version: IRawGalleryExtensionVersion): string[] {
	const values = version.properties ? version.properties.filter(p => p.key === PropertyType.LocalizedLanguages) : [];
	const value = (values.length > 0 && values[0].value) || '';
	return value ? value.split(',') : [];
}

function getIsPreview(flags: string): boolean {
	return flags.indexOf('preview') !== -1;
}

function getTargetPlatformForExtensionVersion(version: IRawGalleryExtensionVersion): TargetPlatform {
	return version.targetPlatform ? toTargetPlatform(version.targetPlatform) : TargetPlatform.UNDEFINED;
}

function getAllTargetPlatforms(rawGalleryExtension: IRawGalleryExtension): TargetPlatform[] {
	const allTargetPlatforms = distinct(rawGalleryExtension.versions.map(getTargetPlatformForExtensionVersion));

	// Is a web extension only if it has WEB_EXTENSION_TAG
	const isWebExtension = !!rawGalleryExtension.tags?.includes(WEB_EXTENSION_TAG);

	// Include Web Target Platform only if it is a web extension
	const webTargetPlatformIndex = allTargetPlatforms.indexOf(TargetPlatform.WEB);
	if (isWebExtension) {
		if (webTargetPlatformIndex === -1) {
			// Web extension but does not has web target platform -> add it
			allTargetPlatforms.push(TargetPlatform.WEB);
		}
	} else {
		if (webTargetPlatformIndex !== -1) {
			// Not a web extension but has web target platform -> remove it
			allTargetPlatforms.splice(webTargetPlatformIndex, 1);
		}
	}

	return allTargetPlatforms;
}

export function sortExtensionVersions(versions: IRawGalleryExtensionVersion[], preferredTargetPlatform: TargetPlatform): IRawGalleryExtensionVersion[] {
	/* It is expected that versions from Marketplace are sorted by version. So we are just sorting by preferred targetPlatform */
	const fallbackTargetPlatforms = getFallbackTargetPlarforms(preferredTargetPlatform);
	for (let index = 0; index < versions.length; index++) {
		const version = versions[index];
		if (version.version === versions[index - 1]?.version) {
			let insertionIndex = index;
			const versionTargetPlatform = getTargetPlatformForExtensionVersion(version);
			/* put it at the beginning */
			if (versionTargetPlatform === preferredTargetPlatform) {
				while (insertionIndex > 0 && versions[insertionIndex - 1].version === version.version) { insertionIndex--; }
			}
			/* put it after version with preferred targetPlatform or at the beginning */
			else if (fallbackTargetPlatforms.includes(versionTargetPlatform)) {
				while (insertionIndex > 0 && versions[insertionIndex - 1].version === version.version && getTargetPlatformForExtensionVersion(versions[insertionIndex - 1]) !== preferredTargetPlatform) { insertionIndex--; }
			}
			if (insertionIndex !== index) {
				versions.splice(index, 1);
				versions.splice(insertionIndex, 0, version);
			}
		}
	}
	return versions;
}

function toExtension(galleryExtension: IRawGalleryExtension, version: IRawGalleryExtensionVersion, allTargetPlatforms: TargetPlatform[]): IGalleryExtension {
	const latestVersion = galleryExtension.versions[0];
	const assets = <IGalleryExtensionAssets>{
		manifest: getVersionAsset(version, AssetType.Manifest),
		readme: getVersionAsset(version, AssetType.Details),
		changelog: getVersionAsset(version, AssetType.Changelog),
		license: getVersionAsset(version, AssetType.License),
		repository: getRepositoryAsset(version),
		download: getDownloadAsset(version),
		icon: getIconAsset(version),
		coreTranslations: getCoreTranslationAssets(version)
	};

	return {
		identifier: {
			id: getGalleryExtensionId(galleryExtension.publisher.publisherName, galleryExtension.extensionName),
			uuid: galleryExtension.extensionId
		},
		name: galleryExtension.extensionName,
		version: version.version,
		displayName: galleryExtension.displayName,
		publisherId: galleryExtension.publisher.publisherId,
		publisher: galleryExtension.publisher.publisherName,
		publisherDisplayName: galleryExtension.publisher.displayName,
		publisherDomain: galleryExtension.publisher.domain ? { link: galleryExtension.publisher.domain, verified: !!galleryExtension.publisher.isDomainVerified } : undefined,
		description: galleryExtension.shortDescription || '',
		installCount: getStatistic(galleryExtension.statistics, 'install'),
		rating: getStatistic(galleryExtension.statistics, 'averagerating'),
		ratingCount: getStatistic(galleryExtension.statistics, 'ratingcount'),
		categories: galleryExtension.categories || [],
		tags: galleryExtension.tags || [],
		releaseDate: Date.parse(galleryExtension.releaseDate),
		lastUpdated: Date.parse(galleryExtension.lastUpdated),
		allTargetPlatforms,
		assets,
		properties: {
			dependencies: getExtensions(version, PropertyType.Dependency),
			extensionPack: getExtensions(version, PropertyType.ExtensionPack),
			engine: getEngine(version),
			localizedLanguages: getLocalizedLanguages(version),
			targetPlatform: getTargetPlatformForExtensionVersion(version),
			isPreReleaseVersion: isPreReleaseVersion(version)
		},
		hasPreReleaseVersion: isPreReleaseVersion(latestVersion),
		hasReleaseVersion: true,
		preview: getIsPreview(galleryExtension.flags),
	};
}

type PreReleaseMigrationInfo = { id: string, displayName: string, migrateStorage?: boolean, engine?: string };
interface IRawExtensionsControlManifest {
	malicious: string[];
	unsupported?: IStringDictionary<boolean | { preReleaseExtension: { id: string, displayName: string }; }>;
	migrateToPreRelease?: IStringDictionary<PreReleaseMigrationInfo>;
}

abstract class AbstractExtensionGalleryService implements IExtensionGalleryService {

	declare readonly _serviceBrand: undefined;

	private extensionsGalleryUrl: string | undefined;
	private extensionsControlUrl: string | undefined;

	private readonly commonHeadersPromise: Promise<{ [key: string]: string; }>;

	constructor(
		storageService: IStorageService | undefined,
		@IRequestService private readonly requestService: IRequestService,
		@ILogService private readonly logService: ILogService,
		@IEnvironmentService private readonly environmentService: IEnvironmentService,
		@ITelemetryService private readonly telemetryService: ITelemetryService,
		@IFileService private readonly fileService: IFileService,
		@IProductService private readonly productService: IProductService,
		@IConfigurationService private readonly configurationService: IConfigurationService,
	) {
		const config = productService.extensionsGallery;
		this.extensionsGalleryUrl = config && config.serviceUrl;
		this.extensionsControlUrl = config && config.controlUrl;
		this.commonHeadersPromise = resolveMarketplaceHeaders(productService.version, productService, this.environmentService, this.configurationService, this.fileService, storageService);
	}

	private api(path = ''): string {
		return `${this.extensionsGalleryUrl}${path}`;
	}

	isEnabled(): boolean {
		return !!this.extensionsGalleryUrl;
	}

	getExtensions(extensionInfos: ReadonlyArray<IExtensionInfo>, token: CancellationToken): Promise<IGalleryExtension[]>;
	getExtensions(extensionInfos: ReadonlyArray<IExtensionInfo>, options: { targetPlatform: TargetPlatform, compatible?: boolean }, token: CancellationToken): Promise<IGalleryExtension[]>;
	async getExtensions(extensionInfos: ReadonlyArray<IExtensionInfo>, arg1: any, arg2?: any): Promise<IGalleryExtension[]> {
		const options = CancellationToken.isCancellationToken(arg1) ? { targetPlatform: CURRENT_TARGET_PLATFORM } : arg1 as { targetPlatform: TargetPlatform, compatible?: boolean };
		const token = CancellationToken.isCancellationToken(arg1) ? arg1 : arg2 as CancellationToken;
		const names: string[] = []; const ids: string[] = [], preRelease: (IExtensionIdentifier & { preRelease: boolean })[] = [], versions: (IExtensionIdentifier & { version: string })[] = [];
		for (const extensionInfo of extensionInfos) {
			if (extensionInfo.uuid) {
				ids.push(extensionInfo.uuid);
			} else {
				names.push(extensionInfo.id);
			}
			preRelease.push({ ...extensionInfo, preRelease: !!extensionInfo.preRelease });
			if (extensionInfo.version) {
				versions.push({ ...extensionInfo, version: extensionInfo.version });
			}
		}

		if (!ids.length && !names.length) {
			return [];
		}

		let query = new Query().withPage(1, extensionInfos.length);
		if (ids.length) {
			query = query.withFilter(FilterType.ExtensionId, ...ids);
		}
		if (names.length) {
			query = query.withFilter(FilterType.ExtensionName, ...names);
		}

		const { extensions } = await this.queryGalleryExtensions(query, { targetPlatform: options.targetPlatform, preRelease, versions, compatible: !!options.compatible }, token);
		return extensions;
	}

	async getCompatibleExtension(extension: IGalleryExtension, includePreRelease: boolean, targetPlatform: TargetPlatform): Promise<IGalleryExtension | null> {
		if (isNotWebExtensionInWebTargetPlatform(extension.allTargetPlatforms, targetPlatform)) {
			return null;
		}
		if (await this.isExtensionCompatible(extension, includePreRelease, targetPlatform)) {
			return extension;
		}
		const query = new Query()
			.withFlags(Flags.IncludeVersions)
			.withPage(1, 1)
			.withFilter(FilterType.ExtensionId, extension.identifier.uuid);
		const { extensions } = await this.queryGalleryExtensions(query, { targetPlatform, compatible: true, preRelease: includePreRelease }, CancellationToken.None);
		return extensions[0] || null;
	}

	async isExtensionCompatible(extension: IGalleryExtension, includePreRelease: boolean, targetPlatform: TargetPlatform): Promise<boolean> {
		if (!isTargetPlatformCompatible(extension.properties.targetPlatform, extension.allTargetPlatforms, targetPlatform)) {
			return false;
		}

		if (!includePreRelease && extension.properties.isPreReleaseVersion) {
			return false;
		}

		let engine = extension.properties.engine;
		if (!engine) {
			const manifest = await this.getManifest(extension, CancellationToken.None);
			if (!manifest) {
				throw new Error('Manifest was not found');
			}
			engine = manifest.engines.vscode;
		}
		return isEngineValid(engine, this.productService.version, this.productService.date);
	}

	private async isValidVersion(rawGalleryExtensionVersion: IRawGalleryExtensionVersion, preRelease: boolean, compatible: boolean, allTargetPlatforms: TargetPlatform[], targetPlatform: TargetPlatform): Promise<boolean> {
		if (!isTargetPlatformCompatible(getTargetPlatformForExtensionVersion(rawGalleryExtensionVersion), allTargetPlatforms, targetPlatform)) {
			return false;
		}

		if (!preRelease && isPreReleaseVersion(rawGalleryExtensionVersion)) {
			return false;
		}

		if (compatible) {
			const engine = await this.getEngine(rawGalleryExtensionVersion);
			if (!isEngineValid(engine, this.productService.version, this.productService.date)) {
				return false;
			}
		}

		return true;
	}

	async query(options: IQueryOptions, token: CancellationToken): Promise<IPager<IGalleryExtension>> {
		if (!this.isEnabled()) {
			throw new Error('No extension gallery service configured.');
		}

		let text = options.text || '';
		const pageSize = getOrDefault(options, o => o.pageSize, 50);

		let query = new Query()
			.withPage(1, pageSize);

		if (text) {
			// Use category filter instead of "category:themes"
			text = text.replace(/\bcategory:("([^"]*)"|([^"]\S*))(\s+|\b|$)/g, (_, quotedCategory, category) => {
				query = query.withFilter(FilterType.Category, category || quotedCategory);
				return '';
			});

			// Use tag filter instead of "tag:debuggers"
			text = text.replace(/\btag:("([^"]*)"|([^"]\S*))(\s+|\b|$)/g, (_, quotedTag, tag) => {
				query = query.withFilter(FilterType.Tag, tag || quotedTag);
				return '';
			});

			// Use featured filter
			text = text.replace(/\bfeatured(\s+|\b|$)/g, () => {
				query = query.withFilter(FilterType.Featured);
				return '';
			});

			text = text.trim();

			if (text) {
				text = text.length < 200 ? text : text.substring(0, 200);
				query = query.withFilter(FilterType.SearchText, text);
			}

			query = query.withSortBy(SortBy.NoneOrRelevance);
		} else if (options.ids) {
			query = query.withFilter(FilterType.ExtensionId, ...options.ids);
		} else if (options.names) {
			query = query.withFilter(FilterType.ExtensionName, ...options.names);
		} else {
			query = query.withSortBy(SortBy.InstallCount);
		}

		if (typeof options.sortBy === 'number') {
			query = query.withSortBy(options.sortBy);
		}

		if (typeof options.sortOrder === 'number') {
			query = query.withSortOrder(options.sortOrder);
		}

		const runQuery = async (query: Query, token: CancellationToken) => {
			const { extensions, total } = await this.queryGalleryExtensions(query, { targetPlatform: CURRENT_TARGET_PLATFORM, compatible: false, preRelease: !!options.includePreRelease }, token);
			extensions.forEach((e, index) =>
				/* __GDPR__FRAGMENT__
				"GalleryExtensionTelemetryData2" : {
					"index" : { "classification": "SystemMetaData", "purpose": "FeatureInsight", "isMeasurement": true },
					"querySource": { "classification": "SystemMetaData", "purpose": "FeatureInsight" }
				}
				*/
				e.telemetryData = { index: ((query.pageNumber - 1) * query.pageSize) + index, querySource: options.source });
			return { extensions, total };
		};
		const { extensions, total } = await runQuery(query, token);
		const getPage = async (pageIndex: number, ct: CancellationToken) => {
			if (ct.isCancellationRequested) {
				throw new CancellationError();
			}
			const { extensions } = await runQuery(query.withPage(pageIndex + 1), ct);
			return extensions;
		};

		return { firstPage: extensions, total, pageSize: query.pageSize, getPage } as IPager<IGalleryExtension>;
	}

	private async queryGalleryExtensions(query: Query, criteria: IExtensionCriteria, token: CancellationToken): Promise<{ extensions: IGalleryExtension[], total: number; }> {
		const flags = query.flags;

		/**
		 * If both version flags (IncludeLatestVersionOnly and IncludeVersions) are included, then only include latest versions (IncludeLatestVersionOnly) flag.
		 */
		if (!!(query.flags & Flags.IncludeLatestVersionOnly) && !!(query.flags & Flags.IncludeVersions)) {
			query = query.withFlags(query.flags & ~Flags.IncludeVersions, Flags.IncludeLatestVersionOnly);
		}

		/**
		 * If version flags (IncludeLatestVersionOnly and IncludeVersions) are not included, default is to query for latest versions (IncludeLatestVersionOnly).
		 */
		if (!(query.flags & Flags.IncludeLatestVersionOnly) && !(query.flags & Flags.IncludeVersions)) {
			query = query.withFlags(query.flags, Flags.IncludeLatestVersionOnly);
		}

		/**
		 * If versions criteria exist, then remove IncludeLatestVersionOnly flag and add IncludeVersions flag.
		 */
		if (criteria.versions?.length) {
			query = query.withFlags(query.flags & ~Flags.IncludeLatestVersionOnly, Flags.IncludeVersions);
		}

		/**
		 * Add necessary extension flags
		 */
		query = query.withFlags(query.flags, Flags.IncludeAssetUri, Flags.IncludeCategoryAndTags, Flags.IncludeFiles, Flags.IncludeStatistics, Flags.IncludeVersionProperties);
		const { galleryExtensions: rawGalleryExtensions, total } = await this.queryRawGalleryExtensions(query, token);

		const hasAllVersions: boolean = !(query.flags & Flags.IncludeLatestVersionOnly);
		if (hasAllVersions) {
			const extensions: IGalleryExtension[] = [];
			for (const rawGalleryExtension of rawGalleryExtensions) {
				const extension = await this.toGalleryExtensionWithCriteria(rawGalleryExtension, criteria, true);
				if (extension) {
					extensions.push(extension);
				}
			}
			return { extensions, total };
		}

		const result: [number, IGalleryExtension][] = [];
		const needAllVersions = new Map<string, number>();
		for (let index = 0; index < rawGalleryExtensions.length; index++) {
			const rawGalleryExtension = rawGalleryExtensions[index];
			const extensionIdentifier = { id: getGalleryExtensionId(rawGalleryExtension.publisher.publisherName, rawGalleryExtension.extensionName), uuid: rawGalleryExtension.extensionId };
			const preRelease = isBoolean(criteria.preRelease) ? criteria.preRelease : !!criteria.preRelease.find(extensionIdentifierWithPreRelease => areSameExtensions(extensionIdentifierWithPreRelease, extensionIdentifier))?.preRelease;
			let extension = await this.toGalleryExtensionWithCriteria(rawGalleryExtension, criteria, false);
			if (!extension
				/** Skip if the extension is a pre-release version but
				 * 		- the query is to look for a release version or
				 * 		- the extension has no release version
				 * Get all versions to get or check the release version
				*/
				|| (extension.properties.isPreReleaseVersion && (!preRelease || !extension.hasReleaseVersion))
				/**
				 * Skip if the extension is a release version with a different target platform than requested and also has a pre-release version
				 * Because, this is a platform specific extension and can have a newer release version supporting this platform.
				 * See https://github.com/microsoft/vscode/issues/139628
				*/
				|| (!extension.properties.isPreReleaseVersion && extension.properties.targetPlatform !== criteria.targetPlatform && extension.hasPreReleaseVersion)
			) {
				needAllVersions.set(rawGalleryExtension.extensionId, index);
			} else {
				result.push([index, extension]);
			}
		}

		if (needAllVersions.size) {
			const startTime = new Date().getTime();
			const query = new Query()
				.withFlags(flags & ~Flags.IncludeLatestVersionOnly, Flags.IncludeVersions)
				.withPage(1, needAllVersions.size)
				.withFilter(FilterType.ExtensionId, ...needAllVersions.keys());
			const { extensions } = await this.queryGalleryExtensions(query, criteria, token);
			this.telemetryService.publicLog2<GalleryServiceAdditionalQueryEvent, GalleryServiceAdditionalQueryClassification>('galleryService:additionalQuery', {
				duration: new Date().getTime() - startTime,
				count: needAllVersions.size
			});
			for (const extension of extensions) {
				const index = needAllVersions.get(extension.identifier.uuid)!;
				result.push([index, extension]);
			}
		}

		return { extensions: result.sort((a, b) => a[0] - b[0]).map(([, extension]) => extension), total };
	}

	private async toGalleryExtensionWithCriteria(rawGalleryExtension: IRawGalleryExtension, criteria: IExtensionCriteria, hasAllVersions: boolean): Promise<IGalleryExtension | null> {

		const extensionIdentifier = { id: getGalleryExtensionId(rawGalleryExtension.publisher.publisherName, rawGalleryExtension.extensionName), uuid: rawGalleryExtension.extensionId };
		const version = criteria.versions?.find(extensionIdentifierWithVersion => areSameExtensions(extensionIdentifierWithVersion, extensionIdentifier))?.version;
		const preRelease = isBoolean(criteria.preRelease) ? criteria.preRelease : !!criteria.preRelease.find(extensionIdentifierWithPreRelease => areSameExtensions(extensionIdentifierWithPreRelease, extensionIdentifier))?.preRelease;
		const allTargetPlatforms = getAllTargetPlatforms(rawGalleryExtension);
		const rawGalleryExtensionVersions = sortExtensionVersions(rawGalleryExtension.versions, criteria.targetPlatform);

		if (criteria.compatible && hasAllVersions && isNotWebExtensionInWebTargetPlatform(allTargetPlatforms, criteria.targetPlatform)) {
			return null;
		}

		for (let index = 0; index < rawGalleryExtensionVersions.length; index++) {
			const rawGalleryExtensionVersion = rawGalleryExtensionVersions[index];
			if (version && rawGalleryExtensionVersion.version !== version) {
				continue;
			}
			if (await this.isValidVersion(rawGalleryExtensionVersion, preRelease, criteria.compatible, allTargetPlatforms, criteria.targetPlatform)) {
				return toExtension(rawGalleryExtension, rawGalleryExtensionVersion, allTargetPlatforms);
			}
			if (version && rawGalleryExtensionVersion.version === version) {
				return null;
			}
		}

		if (version || criteria.compatible) {
			return null;
		}

		/**
		 * Fallback: Return the latest version
		 * This can happen when the extension does not have a release version or does not have a version compatible with the given target platform.
		 */
		return toExtension(rawGalleryExtension, rawGalleryExtension.versions[0], allTargetPlatforms);
	}

	private async queryRawGalleryExtensions(query: Query, token: CancellationToken): Promise<{ galleryExtensions: IRawGalleryExtension[], total: number; }> {
		if (!this.isEnabled()) {
			throw new Error('No extension gallery service configured.');
		}

		query = query
			/* Always exclude non validated extensions */
			.withFlags(query.flags, Flags.ExcludeNonValidated)
			.withFilter(FilterType.Target, 'Microsoft.VisualStudio.Code')
			/* Always exclude unpublished extensions */
			.withFilter(FilterType.ExcludeWithFlags, flagsToString(Flags.Unpublished));

		const commonHeaders = await this.commonHeadersPromise;
		const data = JSON.stringify(query.raw);
		const headers = {
			...commonHeaders,
			'Content-Type': 'application/json',
			'Accept': 'application/json;api-version=3.0-preview.1',
			'Accept-Encoding': 'gzip',
			'Content-Length': String(data.length)
		};

		const startTime = new Date().getTime();
		let context: IRequestContext | undefined, error: any, total: number = 0;

		try {
			context = await this.requestService.request({
				type: 'POST',
				url: this.api('/extensionquery'),
				data,
				headers
			}, token);

			if (context.res.statusCode && context.res.statusCode >= 400 && context.res.statusCode < 500) {
				return { galleryExtensions: [], total };
			}

			const result = await asJson<IRawGalleryQueryResult>(context);
			if (result) {
				const r = result.results[0];
				const galleryExtensions = r.extensions;
				const resultCount = r.resultMetadata && r.resultMetadata.filter(m => m.metadataType === 'ResultCount')[0];
				total = resultCount && resultCount.metadataItems.filter(i => i.name === 'TotalCount')[0].count || 0;

				return { galleryExtensions, total };
			}
			return { galleryExtensions: [], total };

		} catch (e) {
			error = e;
			throw e;
		} finally {
			this.telemetryService.publicLog2<GalleryServiceQueryEvent, GalleryServiceQueryClassification>('galleryService:query', {
				...query.telemetryData,
				requestBodySize: String(data.length),
				duration: new Date().getTime() - startTime,
				success: !!context && isSuccess(context),
				responseBodySize: context?.res.headers['Content-Length'],
				statusCode: context ? String(context.res.statusCode) : undefined,
				errorCode: error
					? isCancellationError(error) ? 'canceled' : getErrorMessage(error).startsWith('XHR timeout') ? 'timeout' : 'failed'
					: undefined,
				count: String(total)
			});
		}
	}

	async reportStatistic(publisher: string, name: string, version: string, type: StatisticType): Promise<void> {
		if (!this.isEnabled()) {
			return undefined;
		}

		const url = isWeb ? this.api(`/itemName/${publisher}.${name}/version/${version}/statType/${type === StatisticType.Install ? '1' : '3'}/vscodewebextension`) : this.api(`/publishers/${publisher}/extensions/${name}/${version}/stats?statType=${type}`);
		const Accept = isWeb ? 'api-version=6.1-preview.1' : '*/*;api-version=4.0-preview.1';

		const commonHeaders = await this.commonHeadersPromise;
		const headers = { ...commonHeaders, Accept };
		try {
			await this.requestService.request({
				type: 'POST',
				url,
				headers
			}, CancellationToken.None);
		} catch (error) { /* Ignore */ }
	}

	async download(extension: IGalleryExtension, location: URI, operation: InstallOperation): Promise<void> {
		this.logService.trace('ExtensionGalleryService#download', extension.identifier.id);
		const data = getGalleryExtensionTelemetryData(extension);
		const startTime = new Date().getTime();
		/* __GDPR__
			"galleryService:downloadVSIX" : {
				"duration": { "classification": "SystemMetaData", "purpose": "PerformanceAndHealth", "isMeasurement": true },
				"${include}": [
					"${GalleryExtensionTelemetryData}"
				]
			}
		*/
		const log = (duration: number) => this.telemetryService.publicLog('galleryService:downloadVSIX', { ...data, duration });

		const operationParam = operation === InstallOperation.Install ? 'install' : operation === InstallOperation.Update ? 'update' : '';
		const downloadAsset = operationParam ? {
			uri: `${extension.assets.download.uri}${URI.parse(extension.assets.download.uri).query ? '&' : '?'}${operationParam}=true`,
			fallbackUri: `${extension.assets.download.fallbackUri}${URI.parse(extension.assets.download.fallbackUri).query ? '&' : '?'}${operationParam}=true`
		} : extension.assets.download;

		const context = await this.getAsset(downloadAsset);
		await this.fileService.writeFile(location, context.stream);
		log(new Date().getTime() - startTime);
	}

	async getReadme(extension: IGalleryExtension, token: CancellationToken): Promise<string> {
		if (extension.assets.readme) {
			const context = await this.getAsset(extension.assets.readme, {}, token);
			const content = await asText(context);
			return content || '';
		}
		return '';
	}

	async getManifest(extension: IGalleryExtension, token: CancellationToken): Promise<IExtensionManifest | null> {
		if (extension.assets.manifest) {
			const context = await this.getAsset(extension.assets.manifest, {}, token);
			const text = await asText(context);
			return text ? JSON.parse(text) : null;
		}
		return null;
	}

	private async getManifestFromRawExtensionVersion(rawExtensionVersion: IRawGalleryExtensionVersion, token: CancellationToken): Promise<IExtensionManifest | null> {
		const manifestAsset = getVersionAsset(rawExtensionVersion, AssetType.Manifest);
		if (!manifestAsset) {
			throw new Error('Manifest was not found');
		}
		const headers = { 'Accept-Encoding': 'gzip' };
		const context = await this.getAsset(manifestAsset, { headers });
		return await asJson<IExtensionManifest>(context);
	}

	async getCoreTranslation(extension: IGalleryExtension, languageId: string): Promise<ITranslation | null> {
		const asset = extension.assets.coreTranslations.filter(t => t[0] === languageId.toUpperCase())[0];
		if (asset) {
			const context = await this.getAsset(asset[1]);
			const text = await asText(context);
			return text ? JSON.parse(text) : null;
		}
		return null;
	}

	async getChangelog(extension: IGalleryExtension, token: CancellationToken): Promise<string> {
		if (extension.assets.changelog) {
			const context = await this.getAsset(extension.assets.changelog, {}, token);
			const content = await asText(context);
			return content || '';
		}
		return '';
	}

	async getAllCompatibleVersions(extension: IGalleryExtension, includePreRelease: boolean, targetPlatform: TargetPlatform): Promise<IGalleryExtensionVersion[]> {
		let query = new Query()
			.withFlags(Flags.IncludeVersions, Flags.IncludeCategoryAndTags, Flags.IncludeFiles, Flags.IncludeVersionProperties)
			.withPage(1, 1);

		if (extension.identifier.uuid) {
			query = query.withFilter(FilterType.ExtensionId, extension.identifier.uuid);
		} else {
			query = query.withFilter(FilterType.ExtensionName, extension.identifier.id);
		}

		const { galleryExtensions } = await this.queryRawGalleryExtensions(query, CancellationToken.None);
		if (!galleryExtensions.length) {
			return [];
		}

		const allTargetPlatforms = getAllTargetPlatforms(galleryExtensions[0]);
		if (isNotWebExtensionInWebTargetPlatform(allTargetPlatforms, targetPlatform)) {
			return [];
		}

<<<<<<< HEAD
		const seenVersions = new Set<string>();
		// Run checks in parallel to reduce wait time (fixes slow performance related to extensions with ownership changes)
		const result = await Promise.all(
			galleryExtensions[0].versions.map(async (version) => {
				console.log('Testing version', version.version);
				try {
					if (!seenVersions.has(version.version) && await this.isRawExtensionVersionCompatible(version, includePreRelease, allTargetPlatforms, targetPlatform)) {
						seenVersions.add(version.version);
						return { version: version.version, date: version.lastUpdated, isPreReleaseVersion: isPreReleaseVersion(version) };
					}
				} catch (error) { /* Ignore error and skip version */ }
				return undefined;
			})
		);
		//filter out skipped versions and return the rest
		return result.filter(x => !!x) as IGalleryExtensionVersion[];
=======
		const result: IGalleryExtensionVersion[] = [];
		for (const version of galleryExtensions[0].versions) {
			try {
				if (result[result.length - 1]?.version !== version.version && await this.isValidVersion(version, includePreRelease, true, allTargetPlatforms, targetPlatform)) {
					result.push({ version: version.version, date: version.lastUpdated, isPreReleaseVersion: isPreReleaseVersion(version) });
				}
			} catch (error) { /* Ignore error and skip version */ }
		}
		return result;
>>>>>>> 5ce14fdc
	}

	private async getAsset(asset: IGalleryExtensionAsset, options: IRequestOptions = {}, token: CancellationToken = CancellationToken.None): Promise<IRequestContext> {
		const commonHeaders = await this.commonHeadersPromise;
		const baseOptions = { type: 'GET' };
		const headers = { ...commonHeaders, ...(options.headers || {}) };
		options = { ...options, ...baseOptions, headers };

		const url = asset.uri;
		const fallbackUrl = asset.fallbackUri;
		const firstOptions = { ...options, url };

		try {
			const context = await this.requestService.request(firstOptions, token);
			if (context.res.statusCode === 200) {
				return context;
			}
			const message = await asText(context);
			throw new Error(`Expected 200, got back ${context.res.statusCode} instead.\n\n${message}`);
		} catch (err) {
			if (isCancellationError(err)) {
				throw err;
			}

			const message = getErrorMessage(err);
			type GalleryServiceCDNFallbackClassification = {
				url: { classification: 'SystemMetaData', purpose: 'FeatureInsight'; };
				message: { classification: 'SystemMetaData', purpose: 'FeatureInsight'; };
			};
			type GalleryServiceCDNFallbackEvent = {
				url: string;
				message: string;
			};
			this.telemetryService.publicLog2<GalleryServiceCDNFallbackEvent, GalleryServiceCDNFallbackClassification>('galleryService:cdnFallback', { url, message });

			const fallbackOptions = { ...options, url: fallbackUrl };
			return this.requestService.request(fallbackOptions, token);
		}
	}

	private async getEngine(rawExtensionVersion: IRawGalleryExtensionVersion): Promise<string> {
		let engine = getEngine(rawExtensionVersion);
		if (!engine) {
			const manifest = await this.getManifestFromRawExtensionVersion(rawExtensionVersion, CancellationToken.None);
			if (!manifest) {
				throw new Error('Manifest was not found');
			}
			engine = manifest.engines.vscode;
		}
		return engine;
	}

	async getExtensionsControlManifest(): Promise<IExtensionsControlManifest> {
		if (!this.isEnabled()) {
			throw new Error('No extension gallery service configured.');
		}

		if (!this.extensionsControlUrl) {
			return { malicious: [] };
		}

		const context = await this.requestService.request({ type: 'GET', url: this.extensionsControlUrl }, CancellationToken.None);
		if (context.res.statusCode !== 200) {
			throw new Error('Could not get extensions report.');
		}

		const result = await asJson<IRawExtensionsControlManifest>(context);
		const malicious: IExtensionIdentifier[] = [];
		const unsupportedPreReleaseExtensions: IStringDictionary<{ id: string, displayName: string, migrateStorage?: boolean }> = {};

		if (result) {
			for (const id of result.malicious) {
				malicious.push({ id });
			}
			if (result.unsupported) {
				for (const extensionId of Object.keys(result.unsupported)) {
					const value = result.unsupported[extensionId];
					if (!isBoolean(value)) {
						unsupportedPreReleaseExtensions[extensionId.toLowerCase()] = value.preReleaseExtension;
					}
				}
			}
			if (result.migrateToPreRelease) {
				for (const [unsupportedPreReleaseExtensionId, preReleaseExtensionInfo] of Object.entries(result.migrateToPreRelease)) {
					if (!preReleaseExtensionInfo.engine || isEngineValid(preReleaseExtensionInfo.engine, this.productService.version, this.productService.date)) {
						unsupportedPreReleaseExtensions[unsupportedPreReleaseExtensionId.toLowerCase()] = preReleaseExtensionInfo;
					}
				}
			}
		}

		return { malicious, unsupportedPreReleaseExtensions };
	}
}

export class ExtensionGalleryService extends AbstractExtensionGalleryService {

	constructor(
		@IStorageService storageService: IStorageService,
		@IRequestService requestService: IRequestService,
		@ILogService logService: ILogService,
		@IEnvironmentService environmentService: IEnvironmentService,
		@ITelemetryService telemetryService: ITelemetryService,
		@IFileService fileService: IFileService,
		@IProductService productService: IProductService,
		@IConfigurationService configurationService: IConfigurationService,
	) {
		super(storageService, requestService, logService, environmentService, telemetryService, fileService, productService, configurationService);
	}
}

export class ExtensionGalleryServiceWithNoStorageService extends AbstractExtensionGalleryService {

	constructor(
		@IRequestService requestService: IRequestService,
		@ILogService logService: ILogService,
		@IEnvironmentService environmentService: IEnvironmentService,
		@ITelemetryService telemetryService: ITelemetryService,
		@IFileService fileService: IFileService,
		@IProductService productService: IProductService,
		@IConfigurationService configurationService: IConfigurationService,
	) {
		super(undefined, requestService, logService, environmentService, telemetryService, fileService, productService, configurationService);
	}
}

export async function resolveMarketplaceHeaders(version: string, productService: IProductService, environmentService: IEnvironmentService, configurationService: IConfigurationService, fileService: IFileService, storageService: IStorageService | undefined): Promise<{ [key: string]: string; }> {
	const headers: IHeaders = {
		'X-Market-Client-Id': `VSCode ${version}`,
		'User-Agent': `VSCode ${version} (${productService.nameShort})`
	};
	const uuid = await getServiceMachineId(environmentService, fileService, storageService);
	if (supportsTelemetry(productService, environmentService) && getTelemetryLevel(configurationService) === TelemetryLevel.USAGE) {
		headers['X-Market-User-Id'] = uuid;
	}
	return headers;
}<|MERGE_RESOLUTION|>--- conflicted
+++ resolved
@@ -1031,14 +1031,13 @@
 			return [];
 		}
 
-<<<<<<< HEAD
 		const seenVersions = new Set<string>();
 		// Run checks in parallel to reduce wait time (fixes slow performance related to extensions with ownership changes)
 		const result = await Promise.all(
 			galleryExtensions[0].versions.map(async (version) => {
 				console.log('Testing version', version.version);
 				try {
-					if (!seenVersions.has(version.version) && await this.isRawExtensionVersionCompatible(version, includePreRelease, allTargetPlatforms, targetPlatform)) {
+					if (!seenVersions.has(version.version) && await this.isValidVersion(version, includePreRelease, true, allTargetPlatforms, targetPlatform)) {
 						seenVersions.add(version.version);
 						return { version: version.version, date: version.lastUpdated, isPreReleaseVersion: isPreReleaseVersion(version) };
 					}
@@ -1048,17 +1047,6 @@
 		);
 		//filter out skipped versions and return the rest
 		return result.filter(x => !!x) as IGalleryExtensionVersion[];
-=======
-		const result: IGalleryExtensionVersion[] = [];
-		for (const version of galleryExtensions[0].versions) {
-			try {
-				if (result[result.length - 1]?.version !== version.version && await this.isValidVersion(version, includePreRelease, true, allTargetPlatforms, targetPlatform)) {
-					result.push({ version: version.version, date: version.lastUpdated, isPreReleaseVersion: isPreReleaseVersion(version) });
-				}
-			} catch (error) { /* Ignore error and skip version */ }
-		}
-		return result;
->>>>>>> 5ce14fdc
 	}
 
 	private async getAsset(asset: IGalleryExtensionAsset, options: IRequestOptions = {}, token: CancellationToken = CancellationToken.None): Promise<IRequestContext> {
